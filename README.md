<p align="center">
  <img width="40%" alt="image" src="https://user-images.githubusercontent.com/65724072/235589514-ed021c0c-cf20-4ba1-b8af-3b1d0da65362.svg">
</p>

[![Pylint](https://github.com/snu-quiqcl/qiwis/actions/workflows/pylint.yml/badge.svg)](https://github.com/snu-quiqcl/qiwis/actions/workflows/pylint.yml)

[![unittest](https://github.com/snu-quiqcl/qiwis/actions/workflows/unittest.yml/badge.svg)](https://github.com/snu-quiqcl/qiwis/actions/workflows/unittest.yml)

# qiwis
QIWIS (**Q**u**I**qcl **W**idget **I**ntegration **S**oftware) is a framework for integration of PyQt widgets where they can communicate with each other. This project is mainly developed for trapped ion experiment controller GUI in SNU QuIQCL.

## How to download and install
One of the below:
- Using released version (_recommended_)
<<<<<<< HEAD
1. `pip install -e git+https://github.com/snu-quiqcl/qiwis.git@v2.0.1#egg=qiwis`
=======
1. `pip install git+https://github.com/snu-quiqcl/qiwis.git@v2.0.0`
>>>>>>> ae786e23

- Using git directly
1. `git clone ${url}`: The default branch is `develop`, not `main`. There is no guarantee for stability.
2. In the repository, `pip install -e .`

## How to use
In the repository, just do like as below:

`python -m qiwis (-s ${setup_file))`.<|MERGE_RESOLUTION|>--- conflicted
+++ resolved
@@ -12,11 +12,8 @@
 ## How to download and install
 One of the below:
 - Using released version (_recommended_)
-<<<<<<< HEAD
-1. `pip install -e git+https://github.com/snu-quiqcl/qiwis.git@v2.0.1#egg=qiwis`
-=======
-1. `pip install git+https://github.com/snu-quiqcl/qiwis.git@v2.0.0`
->>>>>>> ae786e23
+1. `pip install -e git+https://github.com/snu-quiqcl/qiwis.git@v2.0.1#egg=qiwis`  
+For details, refer to [VCS Support](https://pip.pypa.io/en/stable/topics/vcs-support/).
 
 - Using git directly
 1. `git clone ${url}`: The default branch is `develop`, not `main`. There is no guarantee for stability.
